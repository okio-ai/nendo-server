# -*- encoding: utf-8 -*-
"""Musicanalysis app."""
# ruff: noqa: BLE001, I001, T201
import argparse
import gc
import os
from typing import Any, Callable

import redis
import torch
from nendo import Nendo
from nendo import NendoTrack
from rq.job import Job
from wrapt_timeout_decorator import timeout


def restrict_tf_memory():
    import tensorflow as tf
    gpus = tf.config.list_physical_devices("GPU")
    if gpus:
        # Restrict TensorFlow to only allocate 1GB of memory on the first GPU
        try:
            tf.config.set_logical_device_configuration(
                gpus[0],
                [tf.config.LogicalDeviceConfiguration(memory_limit=1024)])
            logical_gpus = tf.config.list_logical_devices("GPU")
            print(len(gpus), "Physical GPUs,", len(logical_gpus), "Logical GPUs")
        except RuntimeError as e:
            # Virtual devices must be set before GPUs have been initialized
            print(e)

@timeout(int(os.getenv("TRACK_PROCESSING_TIMEOUT")))
def process_track(
        job: Job,
        progress_info: str,
        track: NendoTrack,
        func: Callable,
        **kwargs: Any,
):
    try:
        job.meta["progress"] = progress_info
        job.save_meta()
        func(track=track, **kwargs)
    except Exception as e:
        err = f"Error processing track {track.id}: {e}"
        job.meta["errors"] = job.meta["errors"] + [err]
        job.save_meta()


def free_memory(to_delete: Any):
    del to_delete
    gc.collect()
    torch.cuda.empty_cache()
    torch.cuda.ipc_collect()


def main():
    parser = argparse.ArgumentParser(description="Music analysis.")
    parser.add_argument("--user_id", type=str, required=True)
    parser.add_argument("--job_id", type=str, required=False)
    parser.add_argument("--target_id", type=str, required=True)

    args = parser.parse_args()
    restrict_tf_memory()
    nd = Nendo()
    redis_conn = redis.Redis(
        host="redis",
        port=6379,
        db=0,
    )
    job = Job.fetch(args.job_id, connection=redis_conn)
    job.meta["errors"] = []
    job.save_meta()

    target_collection = nd.library.get_collection(
        collection_id = args.target_id,
        get_related_tracks=False,
    )
    tracks = target_collection.tracks()

<<<<<<< HEAD
    process_tracks_with_timeout(
        job, TIMEOUT, "Captioning", tracks, nd.plugins.caption_lpmusiccaps,
    )
    free_memory(nd.plugins.caption_lpmusiccaps.plugin_instance.model)

    process_tracks_with_timeout(
        job, TIMEOUT, "Analyzing", tracks, nd.plugins.classify_core,
    )
    free_memory(nd.plugins.classify_core.plugin_instance)
=======
    for i, track in enumerate(tracks):
        process_track(
            job,
            f"Analyzing Track {i + 1}/{len(tracks)}",
            track,
            nd.plugins.classify_core,
        )
    free_memory(nd.plugins.classify_core.plugin_instance)

    for i, track in enumerate(tracks):
        process_track(
            job,
            f"Analyzing Track {i + 1}/{len(tracks)}",
            track,
            nd.plugins.caption_lpmusiccaps,
        )
    free_memory(nd.plugins.caption_lpmusiccaps.plugin_instance.model)
>>>>>>> 605b450a

    for i, track in enumerate(tracks):
        process_track(
            job,
            f"Embedding Track {i + 1}/{len(tracks)}",
            track,
            nd.library.embed_track,
        )
    free_memory(nd.plugins.embed_clap.plugin_instance)

    if target_collection.collection_type == "temp":
        nd.library.remove_collection(
            collection_id=target_collection.id,
            user_id=args.user_id,
            remove_relationships=True,
        )
    else:
        print(f"collection/{args.target_id}")
        return
    if len(tracks) > 0:
        print(tracks[-1].id)
    else:
        print("")


if __name__ == "__main__":
    main()<|MERGE_RESOLUTION|>--- conflicted
+++ resolved
@@ -78,17 +78,15 @@
     )
     tracks = target_collection.tracks()
 
-<<<<<<< HEAD
-    process_tracks_with_timeout(
-        job, TIMEOUT, "Captioning", tracks, nd.plugins.caption_lpmusiccaps,
-    )
+    for i, track in enumerate(tracks):
+        process_track(
+            job,
+            f"Analyzing Track {i + 1}/{len(tracks)}",
+            track,
+            nd.plugins.caption_lpmusiccaps,
+        )
     free_memory(nd.plugins.caption_lpmusiccaps.plugin_instance.model)
 
-    process_tracks_with_timeout(
-        job, TIMEOUT, "Analyzing", tracks, nd.plugins.classify_core,
-    )
-    free_memory(nd.plugins.classify_core.plugin_instance)
-=======
     for i, track in enumerate(tracks):
         process_track(
             job,
@@ -97,16 +95,6 @@
             nd.plugins.classify_core,
         )
     free_memory(nd.plugins.classify_core.plugin_instance)
-
-    for i, track in enumerate(tracks):
-        process_track(
-            job,
-            f"Analyzing Track {i + 1}/{len(tracks)}",
-            track,
-            nd.plugins.caption_lpmusiccaps,
-        )
-    free_memory(nd.plugins.caption_lpmusiccaps.plugin_instance.model)
->>>>>>> 605b450a
 
     for i, track in enumerate(tracks):
         process_track(
